--- conflicted
+++ resolved
@@ -1,26 +1,11 @@
-<<<<<<< HEAD
 const level = require('level')
 const levelMem = require('level-mem')
-const { promisify } = require('util')
-const { addHexPrefix, toBuffer } = require('ethereumjs-util')
-=======
-const { setupPreConditions, verifyPostConditions, getDAOCommon } = require('./util.js')
 const { addHexPrefix } = require('ethereumjs-util')
->>>>>>> 567bd82e
 const Trie = require('merkle-patricia-tree').SecureTrie
 const { Block, BlockHeader } = require('@ethereumjs/block')
 const Blockchain = require('@ethereumjs/blockchain').default
 const Common = require('@ethereumjs/common').default
-<<<<<<< HEAD
-const { setupPreConditions, verifyPostConditions } = require('./util.js')
-
-module.exports = async function runBlockchainTest(options, testData, t) {
-  const state = new Trie()
-  const blockchainDB = levelMem()
-  const cacheDB = level('./.cachedb')
-=======
-const level = require('level')
-const levelMem = require('level-mem')
+const { setupPreConditions, verifyPostConditions, getDAOCommon } = require('./util.js')
 
 module.exports = async function runBlockchainTest(options, testData, t) {
   // ensure that the test data is the right fork data
@@ -33,7 +18,6 @@
   const blockchainDB = levelMem()
   const cacheDB = level('./.cachedb')
   const state = new Trie()
->>>>>>> 567bd82e
 
   let validate = false
   // Only run with block validation when sealEngine present in test file
@@ -42,48 +26,33 @@
     validate = true
   }
 
-<<<<<<< HEAD
-  const hardfork = options.forkConfigVM
-  const common = new Common('mainnet', hardfork)
+  const common =
+    options.forkConfigTestSuite == 'HomesteadToDaoAt5'
+      ? getDAOCommon(5)
+      : new Common('mainnet', options.forkConfigVM)
 
-  const blockchain = new Blockchain({
-    db: blockchainDB,
-    common,
-    validate,
-=======
-  const common = (options.forkConfigTestSuite == "HomesteadToDaoAt5") ? getDAOCommon(5) : new Common('mainnet', options.forkConfigVM)
-  
   const blockchain = new Blockchain({
     db: blockchainDB,
     common,
     validateBlocks: validate,
     validatePow: validate,
->>>>>>> 567bd82e
   })
 
   if (validate) {
     blockchain.ethash.cacheDB = cacheDB
   }
 
-<<<<<<< HEAD
-  const VM = options.dist ? require('../dist/index.js').default : require('../lib/index').default
-=======
   let VM
   if (options.dist) {
     VM = require('../dist/index.js').default
   } else {
     VM = require('../lib/index').default
   }
->>>>>>> 567bd82e
 
   const vm = new VM({
     state,
     blockchain,
-<<<<<<< HEAD
-    hardfork,
-=======
     common,
->>>>>>> 567bd82e
   })
 
   const genesisBlock = new Block(undefined, { common })
@@ -92,32 +61,18 @@
   await setupPreConditions(vm.stateManager._trie, testData)
 
   // create and add genesis block
-<<<<<<< HEAD
-  const formattedBlockHeaderData = formatBlockHeader(testData.genesisBlockHeader)
-  genesisBlock.header = new BlockHeader(formattedBlockHeaderData, { common })
-
-  const stateManagerStateRoot = vm.stateManager._trie.root
-
-  t.ok(stateManagerStateRoot.equals(genesisBlock.header.stateRoot), 'correct pre stateRoot')
-=======
   genesisBlock.header = new BlockHeader(formatBlockHeader(testData.genesisBlockHeader), {
     common,
   })
 
   t.ok(vm.stateManager._trie.root.equals(genesisBlock.header.stateRoot), 'correct pre stateRoot')
->>>>>>> 567bd82e
 
   if (testData.genesisRLP) {
     const rlp = toBuffer(testData.genesisRLP)
     t.ok(genesisBlock.serialize().equals(rlp), 'correct genesis RLP')
   }
 
-<<<<<<< HEAD
-  const putGenesisAsync = promisify(blockchain.putGenesis).bind(blockchain)
-  await putGenesisAsync(genesisBlock)
-=======
   await blockchain.putGenesis(genesisBlock)
->>>>>>> 567bd82e
 
   async function handleError(error, expectException, cacheDB) {
     if (expectException) {
@@ -134,24 +89,21 @@
   let lastBlock = false
   for (const raw of testData.blocks) {
     currentBlock++
-    lastBlock = (currentBlock == numBlocks)
+    lastBlock = currentBlock == numBlocks
     const paramFork = `expectException${options.forkConfigTestSuite}`
     // Two naming conventions in ethereum/tests to indicate "exception occurs on all HFs" semantics
     // Last checked: ethereumjs-testing v1.3.1 (2020-05-11)
     const paramAll1 = 'expectExceptionALL'
     const paramAll2 = 'expectException'
-    const expectException = raw[paramFork] ? raw[paramFork] : raw[paramAll1] || raw[paramAll2] || raw.blockHeader == undefined
+    const expectException = raw[paramFork]
+      ? raw[paramFork]
+      : raw[paramAll1] || raw[paramAll2] || raw.blockHeader == undefined
 
     try {
-<<<<<<< HEAD
-      const block = new Block(toBuffer(raw.rlp), { common })
-      const putBlockAsync = promisify(blockchain.putBlock).bind(blockchain)
-=======
       const block = new Block(Buffer.from(raw.rlp.slice(2), 'hex'), {
-        common
-      }) 
+        common,
+      })
 
->>>>>>> 567bd82e
       try {
         await blockchain.putBlock(block)
       } catch (error) {
@@ -169,19 +121,13 @@
 
       const headBlock = await vm.blockchain.getHead()
 
-<<<<<<< HEAD
-      const lastblockhash = toBuffer(testData.lastblockhash)
-
-      if (expectException !== undefined) {
-        t.ok(headBlock.hash().equals(lastblockhash), 'correct last block hash')
-=======
       if (testData.lastblockhash.substr(0, 2) === '0x') {
         // fix for BlockchainTests/GeneralStateTests/stRandom/*
         testData.lastblockhash = testData.lastblockhash.substr(2)
       }
-      if (expectException !== undefined && lastBlock) { // only check last block hash on last block
+      if (expectException !== undefined && lastBlock) {
+        // only check last block hash on last block
         t.equal(headBlock.hash().toString('hex'), testData.lastblockhash, 'last block hash')
->>>>>>> 567bd82e
       }
 
       // if the test fails, then block.header is the prej because
@@ -197,19 +143,12 @@
       if (options.debug) {
         await verifyPostConditions(state, testData.postState, t)
       }
-<<<<<<< HEAD
-
-      if (expectException !== undefined) {
-        const rawHead = toBuffer(blockchain.meta.rawHead)
-        t.ok(rawHead.equals(lastblockhash), 'correct header block')
-=======
       if (expectException !== undefined && lastBlock) {
         t.equal(
           blockchain.meta.rawHead.toString('hex'),
           testData.lastblockhash,
           'correct header block',
         )
->>>>>>> 567bd82e
       }
 
       await cacheDB.close()
